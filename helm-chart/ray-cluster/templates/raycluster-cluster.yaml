--- conflicted
+++ resolved
@@ -14,25 +14,9 @@
   {{- if .Values.head.enableInTreeAutoscaling }}
   enableInTreeAutoscaling: {{ .Values.head.enableInTreeAutoscaling }}
   {{- end }}
-<<<<<<< HEAD
-  # autoscalerOptions is an OPTIONAL field specifying configuration overrides for the Ray autoscaler.
-  # The example configuration shown below below represents the DEFAULT values.
-  autoscalerOptions:
-    # upscalingMode is "Default" or "Aggressive."
-    # Default: Upscaling is rate-limited; the number of pending worker pods is at most the size of the Ray cluster.
-    # Aggressive: Upscaling is not rate-limited.
-    upscalingMode: Default
-    # idleTimeoutSeconds is the number of seconds to wait before scaling down a worker pod which is not using Ray resources.
-    idleTimeoutSeconds: 300
-    # image optionally overrides the autoscaler's container image.
-    image: {{ .Values.image.repository }}:{{ .Values.image.tag }}
-    # imagePullPolicy optionally overrides the autoscaler container's image pull policy.
-    imagePullPolicy: {{ .Values.image.pullPolicy }}
-=======
   {{- if .Values.head.autoscalerOptions }}
   autoscalerOptions: {{- toYaml .Values.head.autoscalerOptions | nindent 4 }}
   {{- end }}
->>>>>>> f277d1c3
   headGroupSpec:
     serviceType: {{ .Values.service.type }}
     rayStartParams:
@@ -134,13 +118,8 @@
       {{ $key }}: {{ $val | quote }}
     {{- end }}
     replicas: {{ .Values.worker.replicas }}
-<<<<<<< HEAD
-    minReplicas: {{ .Values.worker.miniReplicas | default 0 }}
-    maxReplicas: {{ .Values.worker.maxiReplicas | default 2147483647 }}
-=======
     minReplicas: {{ .Values.worker.minReplicas | default (default 1 .Values.worker.miniReplicas) }}
     maxReplicas: {{ .Values.worker.maxReplicas | default (default 2147483647 .Values.worker.maxiReplicas) }}
->>>>>>> f277d1c3
     groupName: {{ .Values.worker.groupName }}
     template:
       spec:
